--- conflicted
+++ resolved
@@ -167,14 +167,11 @@
 	AppURI string
 	// NodeLabels is list of labels in the format `foo=bar,baz=bax` to add to newly created nodes.
 	NodeLabels string
-<<<<<<< HEAD
 	// CAPin is the SKPI hash of the CA used to verify the Auth Server. Can be
 	// a single value or a list.
 	CAPin string
-=======
 	// JoinMethod is the method that will be used to join the cluster, either "token", "iam" or "ec2"
 	JoinMethod string
->>>>>>> 1b81a041
 }
 
 // MakeSampleFileConfig returns a sample config to start
